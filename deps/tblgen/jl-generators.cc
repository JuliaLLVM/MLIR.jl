// Copyright 2021 Google LLC
// Copyright 2023 Valentin Churavy
//
// Licensed under the Apache License, Version 2.0 (the "License");
// you may not use this file except in compliance with the License.
// You may obtain a copy of the License at
//
//      http://www.apache.org/licenses/LICENSE-2.0
//
// Unless required by applicable law or agreed to in writing, software
// distributed under the License is distributed on an "AS IS" BASIS,
// WITHOUT WARRANTIES OR CONDITIONS OF ANY KIND, either express or implied.
// See the License for the specific language governing permissions and
// limitations under the License.

#include <functional>
#include <regex>
#include <optional>
#include <iostream>

#include "llvm/ADT/STLExtras.h"
#include "llvm/ADT/Sequence.h"
#include "llvm/ADT/StringExtras.h"
#include "llvm/ADT/StringMap.h"
#include "llvm/ADT/StringRef.h"
#include "llvm/ADT/StringSet.h"
#include "llvm/ADT/iterator_range.h"
#include "llvm/Support/CommandLine.h"
#include "llvm/Support/FormatAdapters.h"
#include "llvm/Support/FormatCommon.h"
#include "llvm/Support/FormatVariadic.h"
#include "llvm/Support/Path.h"
#include "llvm/Support/Signals.h"
#include "llvm/Support/raw_ostream.h"
#include "llvm/TableGen/Error.h"
#include "llvm/TableGen/Record.h"
#include "llvm/TableGen/TableGenBackend.h"
#include "mlir/TableGen/Argument.h"
#include "mlir/TableGen/Class.h"
#include "mlir/TableGen/CodeGenHelpers.h"
#include "mlir/TableGen/Format.h"
#include "mlir/TableGen/Interfaces.h"
#include "mlir/TableGen/Operator.h"
#include "mlir/TableGen/Region.h"
#include "mlir/TableGen/SideEffects.h"
#include "mlir/TableGen/Trait.h"

namespace
{

  llvm::cl::opt<bool> ExplainMissing(
      "explain-missing",
      llvm::cl::desc("Print the reason for skipping operations from output"));
  llvm::cl::opt<std::string> DialectName(
    "dialect-name", llvm::cl::desc("Override the inferred dialect name, used as the name for the generated Julia module."),
    llvm::cl::value_desc("dialect"));

  using namespace mlir;
  using namespace mlir::tblgen;

  /// Returns true if the SameArgumentAndResultTypes trait can be used to infer
  /// result types of the given operation.
  static bool hasSameArgumentAndResultTypes(const Operator &op)
  {
    return op.getTrait("::mlir::OpTrait::SameOperandsAndResultType") &&
           op.getNumVariableLengthResults() == 0;
  }

  /// Returns true if the FirstAttrDerivedResultType trait can be used to infer
  /// result types of the given operation.
  static bool hasFirstAttrDerivedResultTypes(const Operator &op)
  {
    return op.getTrait("::mlir::OpTrait::FirstAttrDerivedResultType") &&
           op.getNumVariableLengthResults() == 0;
  }

  /// Returns true if the InferTypeOpInterface can be used to infer result types
  /// of the given operation.
  static bool hasInferTypeInterface(const Operator &op)
  {
    return op.getTrait("::mlir::InferTypeOpInterface::Trait") &&
           op.getNumRegions() == 0;
  }

  /// Returns true if there is a trait or interface that can be used to infer
  /// result types of the given operation.
  static bool canInferType(const Operator &op)
  {
    return hasSameArgumentAndResultTypes(op) ||
           hasFirstAttrDerivedResultTypes(op) || hasInferTypeInterface(op);
  }

  std::string formatDescription(mlir::tblgen::Operator op)
  {
    std::string description;
    description = op.getDescription().str();
    size_t pos = 0;
    while (description[pos] == '\n')
      ++pos;
    size_t leading_spaces = 0;
    while (description[pos++] == ' ')
      ++leading_spaces;
    if (leading_spaces)
    {
      std::string leading_spaces_str;
      for (size_t i = 0; i < leading_spaces; ++i)
        leading_spaces_str += "[ ]";
      description = std::regex_replace(description, std::regex("\n" + leading_spaces_str), "\n");
    }
    description = std::regex_replace(description, std::regex(R"(\\)"), R"(\\)");
    description = std::regex_replace(description, std::regex("(['\"$])"), "\\$1");
    description = std::regex_replace(description, std::regex("(^|\n)(Example|Syntax):"), "$1# $2");

    // remove trailing whitespaces and newlines
    while (std::isspace(description.back())) {
      description.pop_back();
    }
    return description;
  }

  std::string getDialectName(llvm::ArrayRef<llvm::Record*> op_defs) {
    mlir::tblgen::Operator any_op(op_defs.front());
    assert(
        std::all_of(op_defs.begin(), op_defs.end(), [&any_op](llvm::Record* op) {
          return mlir::tblgen::Operator(op).getDialectName() ==
                any_op.getDialectName();
        }));
    std::string dialect_name;
    if (DialectName.empty()) {
      dialect_name = any_op.getDialectName().str();
    } else {
      dialect_name = DialectName;
    }
    return dialect_name;
  }

  std::string sanitizeName(std::string name, std::optional<std::string> modulename = std::nullopt) {
    // check if name starts with digit:
    if (std::isdigit(name[0]))
    {
      name = "_" + name;
    }
    // check if name colides with Julia keywords, generated module name, or "location":
    // https://docs.julialang.org/en/v1/base/base/#Keywords
    std::vector<std::string> reservedKeywords = {"include", "location", "baremodule", "begin", "break", "catch", "const", "continue", "do", "else", "elseif", "end", "export", "false", "finally", "for", "function", "global", "if", "import", "let", "local", "macro", "module", "public", "quote", "return", "struct", "true", "try", "using", "while"};
    if (modulename.has_value()) {
      reservedKeywords.push_back(modulename.value());
    }
    if (std::find(reservedKeywords.begin(), reservedKeywords.end(), name) != reservedKeywords.end())
    {
      name = name + "_";
    }
    // replace all .'s with _'s
    std::replace(name.begin(), name.end(), '.', '_');
    return name;
  }

} // namespace

extern bool disableModuleWrap;
extern bool isExternal;

bool emitOpTableDefs(const llvm::RecordKeeper &recordKeeper,
                     llvm::raw_ostream &os)
{
#if LLVM_VERSION_MAJOR >= 16
  std::vector<llvm::Record *> opdefs = recordKeeper.getAllDerivedDefinitionsIfDefined("Op");
#else
  std::vector<llvm::Record *> opdefs = recordKeeper.getAllDerivedDefinitions("Op");
#endif

  const char *imports;
  if (isExternal)
  {
    imports = R"(import MLIR.IR: IR, NamedAttribute, Value, Location, Block, Region, Attribute, context, IndexType
import MLIR.Dialects: namedattribute, operandsegmentsizes)";
  }
  else
  {
    imports = R"(import ...IR: IR, NamedAttribute, Value, Location, Block, Region, Attribute, context, IndexType
import ..Dialects: namedattribute, operandsegmentsizes)";
  }

  const char *moduleTemplate;
  if (disableModuleWrap)
  {
<<<<<<< HEAD
    moduleTemplate = R"(import ...IR: IR, NamedAttribute, Value, value, Location, Block, Region, Attribute, create_operation, context, IndexType
import ..Dialects: namedattribute, operandsegmentsizes
import ...API
=======
    // 0: imports, 1: content
    moduleTemplate = R"({0}
>>>>>>> 5c35af32

{1}
)";
  }
  else
  {
    // 0: module name, 1: imports, 2: content
    moduleTemplate = R"(module {0}

<<<<<<< HEAD
import ...IR: NamedAttribute, value, Location, Block, Region, Attribute, create_operation, context, IndexType
import ..Dialects: namedattribute, operandsegmentsizes
import ...API

=======
>>>>>>> 5c35af32
{1}
{2}
end # {0}
)";
  }

  const char *functiontemplate = R"(
{3}
function {0}({1}location=Location())
    {2}
end
)";      // 0: functionname, 1: functionarguments, 2: functionbody
  const char *functionbodytemplate = R"(results = IR.Type[{0}]
    operands = Value[{1}]
    owned_regions = Region[{2}]
    successors = Block[{3}]
    attributes = NamedAttribute[{4}]
    {5}
    IR.create_operation(
        "{6}", location;
        operands, owned_regions, successors, attributes,
        results={7},
        result_inference={8}
    ))"; // 0: results, 1: operands, 2: owned_regions, 3: successors, 4: attributes, 5: optionals, 6: opname, 7: results expression, 8: result_inference

  std::string modulecontents = "";

  std::string modulename;
  if (!DialectName.empty())
  {
    modulename = DialectName;
  } else {
    modulename = getDialectName(opdefs);
  }

  for (const auto *def : opdefs)
  {
    mlir::tblgen::Operator op(*def);

    std::string operandarguments = "";
    std::string operandcontainer = "";
    std::string optionals = "";

    auto opname = op.getOperationName();
    auto functionname = opname.substr(op.getDialectName().str().length() + 1); // get rid of "dialect." prefix.
    functionname = sanitizeName(functionname, modulename);

    std::string description = "";
    if (op.hasDescription())
    {
      description = "\"\"\"\n`"+functionname+"`\n"+formatDescription(op)+"\n\"\"\"";
    }
    bool inferrable = canInferType(op);

    bool alreadykeyword = false; // set to true when first optional argument is encountered. This is used to insert a single semicolon (;) instead of a comma (,) as separator between positional and keyword arguments.
    for (int i = 0; i < op.getNumOperands(); i++)
    {
      const auto &named_operand = op.getOperand(i);
      std::string defaultvalue = "";
      std::string operandname = named_operand.name.str();
      if (operandname.empty())
      {
        operandname = "operand_" + std::to_string(i);
      }
      operandname = sanitizeName(operandname);

      bool optional = named_operand.isOptional();
      bool variadic = named_operand.isVariadic();

      std::string separator = ", ";
      if (optional)
      {
        optionals += llvm::formatv(R"(!isnothing({0}) && push!(operands, value{2}({0}){1})
    )",
                                   operandname, (variadic ? "..." : ""), (variadic ? "." : ""));
        defaultvalue = "=nothing";

        if (!alreadykeyword) {
          alreadykeyword = true;
          separator = "; ";
        } 
      }
      else
      {
        operandcontainer += llvm::formatv(R"(value{0}({1}){2}, )", (variadic ? "." : ""), operandname, (variadic ? "..." : ""));
        separator = (!alreadykeyword && i == op.getNumOperands() - 1) ? "; " : ", ";
      }

      operandarguments += operandname + defaultvalue + separator;
    }
    if (operandarguments == "") {
      operandarguments = "; ";
    }

    if (op.getTrait("::mlir::OpTrait::AttrSizedOperandSegments"))
    {
      std::string operandsegmentsizes = "";
      for (int i = 0; i < op.getNumOperands(); i++)
      {
        const auto &named_operand = op.getOperand(i);
        std::string operandname = named_operand.name.str();
        if (operandname.empty())
        {
          operandname = "operand_" + std::to_string(i);
        }
        if (named_operand.isOptional())
        {
          operandsegmentsizes += "(" + operandname + "==nothing) ? 0 : 1";
          continue;
        }
        operandsegmentsizes += named_operand.isVariadic() ? "length(" + operandname + "), " : "1, ";
      }
      optionals += llvm::formatv(R"(push!(attributes, operandsegmentsizes([{0}]))
    )",
                                 operandsegmentsizes);
    }

    std::string resultarguments = "";
    std::string resultcontainer = "";
    for (int i = 0; i < op.getNumResults(); i++)
    {
      const auto &named_result = op.getResult(i);
      std::string defaultvalue = "";
      std::string resultname = named_result.name.str();
      if (resultname.empty())
      {
        resultname = "result_" + std::to_string(i);
      }
      resultname = sanitizeName(resultname);
      std::string type = "IR.Type";

      bool optional = named_result.isOptional() || inferrable;
      bool variadic = named_result.isVariadic();

      if (variadic)
      {
        type = "Vector{" + type + "}";
      }

      if (optional)
      {
        optionals += llvm::formatv(R"(!isnothing({0}) && push!(results, {0}{1})
    )",
                                   resultname, (variadic ? "..." : ""));
        type = "Union{Nothing, " + type + "}";
        defaultvalue = "=nothing";
      }
      else
      {
        resultcontainer += resultname + (variadic ? "..." : "") + ", ";
      }
      resultarguments += resultname + defaultvalue + "::" + type + ", ";
    }

    std::string resultsexpression = (inferrable ? "(length(results) == 0 ? nothing : results)" : "results");
    std::string resultinference = (inferrable ? "(length(results) == 0 ? true : false)" : "false");

    std::string attributearguments = "";
    std::string attributecontainer = "";
    for (int i = 0; i < op.getNumAttributes(); i++)
    {
      const auto &named_attr = op.getAttribute(i);

      // Derived attributes are never materialized and don't have to be
      // specified.
      if (named_attr.attr.isDerivedAttr())
        continue;

      std::string defaultvalue = "";
      std::string attributename = named_attr.name.str();
      assert(!attributename.empty() && "expected NamedAttribute to have a name");
      std::string sanitizedname = sanitizeName(attributename);

      bool optional = named_attr.attr.isOptional() || named_attr.attr.hasDefaultValue();

      if (optional)
      {
        optionals += llvm::formatv(R"(!isnothing({0}) && push!(attributes, namedattribute("{0}", {1}))
    )",
                                   attributename, sanitizedname);
        defaultvalue = "=nothing";
      }
      else
      {
        attributecontainer += "namedattribute(\"" + attributename + "\", " + sanitizedname + "), ";
      }
      attributearguments += sanitizedname + defaultvalue + ", ";
    }

    std::string regionarguments = "";
    std::string regioncontainer = "";
    for (size_t i = 0; i < op.getNumRegions(); i++)
    {
      const auto &named_region = op.getRegion(i);
      std::string defaultvalue = "";
      std::string regionname = named_region.name.str();
      if (regionname.empty())
      {
        regionname = "region_" + std::to_string(i);
      }
      regionname = sanitizeName(regionname);
      std::string type = "Region";

      bool variadic = named_region.isVariadic();

      if (variadic)
      {
        type = "Vector{" + type + "}";
      }

      regioncontainer += regionname + (variadic ? "..." : "") + ", ";
      regionarguments += regionname + defaultvalue + "::" + type + ", ";
    }

    std::string successorarguments = "";
    std::string successorcontainer = "";
    for (size_t i = 0; i < op.getNumSuccessors(); i++)
    {
      const auto &named_successor = op.getSuccessor(i);
      std::string defaultvalue = "";
      std::string successorname = named_successor.name.str();
      if (successorname.empty())
      {
        successorname = "successor_" + std::to_string(i);
      }
      successorname = sanitizeName(successorname);
      std::string type = "Block";

      bool variadic = named_successor.isVariadic();
      if (variadic)
      {
        type = "Vector{" + type + "}";
      }

      successorcontainer += successorname + (variadic ? "..." : "") + ", ";
      successorarguments += successorname + defaultvalue + "::" + type + ", ";
    }

    std::string arguments = operandarguments + resultarguments + attributearguments + regionarguments + successorarguments;
    std::string functionbody = llvm::formatv(functionbodytemplate, resultcontainer, operandcontainer, regioncontainer, successorcontainer, attributecontainer, optionals, opname, resultsexpression, resultinference);

    modulecontents += llvm::formatv(functiontemplate, functionname, arguments, functionbody, description);
  }

  if (disableModuleWrap)
  {
    os << llvm::formatv(moduleTemplate, imports, modulecontents);
  }
  else
  {
    os << llvm::formatv(moduleTemplate, modulename, imports, modulecontents);
  }

  return false;
}<|MERGE_RESOLUTION|>--- conflicted
+++ resolved
@@ -172,26 +172,20 @@
   const char *imports;
   if (isExternal)
   {
-    imports = R"(import MLIR.IR: IR, NamedAttribute, Value, Location, Block, Region, Attribute, context, IndexType
+    imports = R"(import MLIR.IR: IR, NamedAttribute, Value, value, Location, Block, Region, Attribute, context, IndexType
 import MLIR.Dialects: namedattribute, operandsegmentsizes)";
   }
   else
   {
-    imports = R"(import ...IR: IR, NamedAttribute, Value, Location, Block, Region, Attribute, context, IndexType
+    imports = R"(import ...IR: IR, NamedAttribute, Value, value, Location, Block, Region, Attribute, context, IndexType
 import ..Dialects: namedattribute, operandsegmentsizes)";
   }
 
   const char *moduleTemplate;
   if (disableModuleWrap)
   {
-<<<<<<< HEAD
-    moduleTemplate = R"(import ...IR: IR, NamedAttribute, Value, value, Location, Block, Region, Attribute, create_operation, context, IndexType
-import ..Dialects: namedattribute, operandsegmentsizes
-import ...API
-=======
     // 0: imports, 1: content
     moduleTemplate = R"({0}
->>>>>>> 5c35af32
 
 {1}
 )";
@@ -201,13 +195,6 @@
     // 0: module name, 1: imports, 2: content
     moduleTemplate = R"(module {0}
 
-<<<<<<< HEAD
-import ...IR: NamedAttribute, value, Location, Block, Region, Attribute, create_operation, context, IndexType
-import ..Dialects: namedattribute, operandsegmentsizes
-import ...API
-
-=======
->>>>>>> 5c35af32
 {1}
 {2}
 end # {0}
